--- conflicted
+++ resolved
@@ -26,12 +26,9 @@
     """
     _modules = [
         "bignum",
-<<<<<<< HEAD
+        "crypto",
         "dh",
-=======
-        "crypto",
         "dsa",
->>>>>>> 66f225c5
         "evp",
         "opensslv",
     ]
